import sys
import abc
import functools

from collections import OrderedDict, namedtuple

import numpy as np

from AnyQt import QtGui
from AnyQt.QtWidgets import QHeaderView, QStyledItemDelegate
from AnyQt.QtGui import QStandardItemModel, QStandardItem
from AnyQt.QtCore import Qt, QSize

from Orange.data import Table
from Orange.data.sql.table import SqlTable, AUTO_DL_LIMIT
import Orange.evaluation
import Orange.classification
import Orange.regression

from Orange.base import Learner
from Orange.evaluation import scoring, Results
from Orange.preprocess.preprocess import Preprocess
from Orange.preprocess import RemoveNaNClasses
from Orange.widgets import widget, gui, settings
from Orange.widgets.widget import OWWidget, Msg

Input = namedtuple(
    "Input",
    ["learner",  # :: Orange.base.Learner
     "results",  # :: Option[Try[Orange.evaluation.Results]]
     "stats"]    # :: Option[Sequence[Try[float]]]
)


def classification_stats(results):
    return tuple(score(results) for score in classification_stats.scores)

classification_stats.headers, classification_stats.scores = zip(*(
    ("AUC", scoring.AUC),
    ("CA", scoring.CA),
    ("F1", scoring.F1),
    ("Precision", scoring.Precision),
    ("Recall", scoring.Recall),
))


def regression_stats(results):
    return tuple(score(results) for score in regression_stats.scores)

regression_stats.headers, regression_stats.scores = zip(*(
    ("MSE", scoring.MSE),
    ("RMSE", scoring.RMSE),
    ("MAE", scoring.MAE),
    ("R2", scoring.R2),
))


class ItemDelegate(QStyledItemDelegate):
    def sizeHint(self, *args):
        size = super().sizeHint(*args)
        return QSize(size.width(), size.height() + 6)


class Try(abc.ABC):
    """Try to walk in a Turing tar pit."""

    class Success:
        """Data type for instance constructed on success"""
        __slots__ = ("__value",)
#         __bool__ = lambda self: True
        success = property(lambda self: True)
        value = property(lambda self: self.__value)

        def __init__(self, value):
            self.__value = value

        def __getnewargs__(self):
            return (self.value,)

        def __repr__(self):
            return "{}({!r})".format(self.__class__.__qualname__,
                                     self.value)

        def map(self, fn):
            return Try(lambda: fn(self.value))

    class Fail:
        """Data type for instance constructed on fail"""
        __slots__ = ("__exception", )
#         __bool__ = lambda self: False
        success = property(lambda self: False)
        exception = property(lambda self: self.__exception)

        def __init__(self, exception):
            self.__exception = exception

        def __getnewargs__(self):
            return (self.exception, )

        def __repr__(self):
            return "{}({!r})".format(self.__class__.__qualname__,
                                     self.exception)

        def map(self, fn):
            return self

    def __new__(cls, f, *args, **kwargs):
        try:
            rval = f(*args, **kwargs)
        except BaseException as ex:
            # IMPORANT: Will capture traceback in ex.__traceback__
            return Try.Fail(ex)
        else:
            return Try.Success(rval)

Try.register(Try.Success)
Try.register(Try.Fail)


def raise_(exc):
    raise exc

Try.register = lambda cls: raise_(TypeError())


class OWTestLearners(OWWidget):
    name = "Test & Score"
    description = "Cross-validation accuracy estimation."
    icon = "icons/TestLearners1.svg"
    priority = 100

    inputs = [("Learner", Learner, "set_learner", widget.Multiple),
              ("Data", Table, "set_train_data", widget.Default),
              ("Test Data", Table, "set_test_data"),
              ("Preprocessor", Preprocess, "set_preprocessor")]

    outputs = [("Predictions", Table),
               ("Evaluation Results", Results)]

    settingsHandler = settings.ClassValuesContextHandler()

    #: Resampling/testing types
    KFold, ShuffleSplit, LeaveOneOut, TestOnTrain, TestOnTest = 0, 1, 2, 3, 4
    #: Numbers of folds
    NFolds = [2, 3, 5, 10, 20]
    #: Number of repetitions
    NRepeats = [2, 3, 5, 10, 20, 50, 100]
    #: Sample sizes
    SampleSizes = [5, 10, 20, 25, 30, 33, 40, 50, 60, 66, 70, 75, 80, 90, 95]

    #: Selected resampling type
    resampling = settings.Setting(0)
    #: Number of folds for K-fold cross validation
    n_folds = settings.Setting(3)
    #: Stratified sampling for K-fold
    cv_stratified = settings.Setting(True)
    #: Number of repeats for ShuffleSplit sampling
    n_repeats = settings.Setting(3)
    #: ShuffleSplit sample size
    sample_size = settings.Setting(9)
    #: Stratified sampling for Random Sampling
    shuffle_stratified = settings.Setting(True)

    TARGET_AVERAGE = "(Average over classes)"
    class_selection = settings.ContextSetting(TARGET_AVERAGE)

    class Error(OWWidget.Error):
<<<<<<< HEAD
=======
        train_data_empty = Msg("Train data set is empty.")
        test_data_empty = Msg("Test data set is empty.")
>>>>>>> 3a5123a6
        class_required = Msg("Train data input requires a target variable.")
        too_many_classes = Msg("Too many target variables.")
        class_required_test = Msg("Test data input requires a target variable.")
        too_many_folds = Msg("Number of folds exceeds the data size")
        class_inconsistent = Msg("Test and train data sets "
                                 "have different target variables.")

    class Warning(OWWidget.Warning):
        missing_data = \
            Msg("Instances with unknown target values were removed from{}data.")
        test_data_missing = Msg("Missing separate test data input.")
        scores_not_computed = Msg("Some scores could not be computed.")
        test_data_unused = Msg("Test data is present but unused. "
                               "Select 'Test on test data' to use it.")

    class Information(OWWidget.Information):
        data_sampled = Msg("Train data has been sampled")
        test_data_sampled = Msg("Test data has been sampled")

    def __init__(self):
        super().__init__()

        self.data = None
        self.test_data = None
        self.preprocessor = None
        self.train_data_missing_vals = False
        self.test_data_missing_vals = False

        #: An Ordered dictionary with current inputs and their testing results.
        self.learners = OrderedDict()

        sbox = gui.vBox(self.controlArea, "Sampling")
        rbox = gui.radioButtons(
            sbox, self, "resampling", callback=self._param_changed)

        gui.appendRadioButton(rbox, "Cross validation")
        ibox = gui.indentedBox(rbox)
        gui.comboBox(
            ibox, self, "n_folds", label="Number of folds: ",
            items=[str(x) for x in self.NFolds], maximumContentsLength=3,
            orientation=Qt.Horizontal, callback=self.kfold_changed)
        gui.checkBox(
            ibox, self, "cv_stratified", "Stratified",
            callback=self.kfold_changed)

        gui.appendRadioButton(rbox, "Random sampling")
        ibox = gui.indentedBox(rbox)
        gui.comboBox(
            ibox, self, "n_repeats", label="Repeat train/test: ",
            items=[str(x) for x in self.NRepeats], maximumContentsLength=3,
            orientation=Qt.Horizontal, callback=self.shuffle_split_changed)
        gui.comboBox(
            ibox, self, "sample_size", label="Training set size: ",
            items=["{} %".format(x) for x in self.SampleSizes],
            maximumContentsLength=5, orientation=Qt.Horizontal,
            callback=self.shuffle_split_changed)
        gui.checkBox(
            ibox, self, "shuffle_stratified", "Stratified",
            callback=self.shuffle_split_changed)

        gui.appendRadioButton(rbox, "Leave one out")

        gui.appendRadioButton(rbox, "Test on train data")
        gui.appendRadioButton(rbox, "Test on test data")

        self.cbox = gui.vBox(self.controlArea, "Target Class")
        self.class_selection_combo = gui.comboBox(
            self.cbox, self, "class_selection", items=[],
            sendSelectedValue=True, valueType=str,
            callback=self._on_target_class_changed,
            contentsLength=8)

        gui.rubber(self.controlArea)

        self.view = gui.TableView(
            wordWrap=True,
        )
        header = self.view.horizontalHeader()
        header.setSectionResizeMode(QHeaderView.ResizeToContents)
        header.setDefaultAlignment(Qt.AlignCenter)
        header.setStretchLastSection(False)

        self.result_model = QStandardItemModel(self)
        self.result_model.setHorizontalHeaderLabels(["Method"])
        self.view.setModel(self.result_model)
        self.view.setItemDelegate(ItemDelegate())

        box = gui.vBox(self.mainArea, "Evaluation Results")
        box.layout().addWidget(self.view)

    def sizeHint(self):
        return QSize(780, 1)

    def set_learner(self, learner, key):
        """
        Set the input `learner` for `key`.
        """
        if key in self.learners and learner is None:
            # Removed
            del self.learners[key]
        else:
            self.learners[key] = Input(learner, None, None)
            self._invalidate([key])

    def set_train_data(self, data):
        """
        Set the input training dataset.
        """
        self.Information.data_sampled.clear()
<<<<<<< HEAD
=======
        self.Error.train_data_empty.clear()
        if data is not None and not len(data):
            self.Error.train_data_empty()
            data = None
>>>>>>> 3a5123a6
        if data and not data.domain.class_vars:
            self.Error.class_required()
            data = None
        elif data and len(data.domain.class_vars) > 1:
            self.Error.too_many_classes()
            data = None
        else:
            self.Error.class_required.clear()
            self.Error.too_many_classes.clear()

        if isinstance(data, SqlTable):
            if data.approx_len() < AUTO_DL_LIMIT:
                data = Table(data)
            else:
                self.Information.data_sampled()
                data_sample = data.sample_time(1, no_cache=True)
                data_sample.download_data(AUTO_DL_LIMIT, partial=True)
                data = Table(data_sample)

        self.train_data_missing_vals = \
            data is not None and np.isnan(data.Y).any()
        if self.train_data_missing_vals or self.test_data_missing_vals:
            self.Warning.missing_data(self._which_missing_data())
            if data:
                data = RemoveNaNClasses(data)
        else:
            self.Warning.missing_data.clear()

        self.data = data
        self.closeContext()
        if data is not None:
            self._update_class_selection()
            self.openContext(data.domain.class_var)
        self._invalidate()

    def set_test_data(self, data):
        """
        Set the input separate testing dataset.
        """
        self.Information.test_data_sampled.clear()
        self.Error.test_data_empty.clear()
        if data is not None and not len(data):
            self.Error.test_data_empty()
            data = None
        if data and not data.domain.class_var:
            self.Error.class_required()
            data = None
        else:
            self.Error.class_required_test.clear()

        if isinstance(data, SqlTable):
            if data.approx_len() < AUTO_DL_LIMIT:
                data = Table(data)
            else:
                self.Information.test_data_sampled()
                data_sample = data.sample_time(1, no_cache=True)
                data_sample.download_data(AUTO_DL_LIMIT, partial=True)
                data = Table(data_sample)

        self.test_data_missing_vals = \
            data is not None and np.isnan(data.Y).any()
        if self.train_data_missing_vals or self.test_data_missing_vals:
            self.Warning.missing_data(self._which_missing_data())
            if data:
                data = RemoveNaNClasses(data)
        else:
            self.Warning.missing_data.clear()

        self.test_data = data
        if self.resampling == OWTestLearners.TestOnTest:
            self._invalidate()

    def _which_missing_data(self):
        return {(True, True): " ",  # both, don't specify
                (True, False): " train ",
                (False, True): " test "}[(self.train_data_missing_vals,
                                          self.test_data_missing_vals)]

    def set_preprocessor(self, preproc):
        """
        Set the input preprocessor to apply on the training data.
        """
        self.preprocessor = preproc
        self._invalidate()

    def handleNewSignals(self):
        """Reimplemented from OWWidget.handleNewSignals."""
        self._update_class_selection()
        self.commit()

    def kfold_changed(self):
        self.resampling = OWTestLearners.KFold
        self._param_changed()

    def shuffle_split_changed(self):
        self.resampling = OWTestLearners.ShuffleSplit
        self._param_changed()

    def _param_changed(self):
        self._invalidate()

    def _update_results(self):
        """
        Run/evaluate the learners.
        """
        self.Warning.test_data_unused.clear()
        self.Warning.test_data_missing.clear()
        self.warning()
        self.Error.class_inconsistent.clear()
        self.Error.too_many_folds.clear()
        self.error()
        if self.data is None:
            return

        class_var = self.data.domain.class_var

        if self.resampling == OWTestLearners.TestOnTest:
            if self.test_data is None:
                if not self.Error.test_data_empty.is_shown():
                    self.Warning.test_data_missing()
                return
            elif self.test_data.domain.class_var != class_var:
                self.Error.class_inconsistent()
                return

        # items in need of an update
        items = [(key, slot) for key, slot in self.learners.items()
                 if slot.results is None]
        learners = [slot.learner for _, slot in items]
        if len(items) == 0:
            return

        if self.test_data is not None and \
                self.resampling != OWTestLearners.TestOnTest:
            self.Warning.test_data_unused()

        rstate = 42
        def update_progress(finished):
            self.progressBarSet(100 * finished)
        common_args = dict(
            store_data=True,
            preprocessor=self.preprocessor,
            callback=update_progress,
            n_jobs=-1,
        )
        self.setStatusMessage("Running")

        with self.progressBar():
            try:
                folds = self.NFolds[self.n_folds]
                if self.resampling == OWTestLearners.KFold:
                    if len(self.data) < folds:
                        self.Error.too_many_folds()
                        return
                    warnings = []
                    results = Orange.evaluation.CrossValidation(
                        self.data, learners, k=folds,
                        random_state=rstate, warnings=warnings, **common_args)
                    if warnings:
                        self.warning(warnings[0])
                elif self.resampling == OWTestLearners.LeaveOneOut:
                    results = Orange.evaluation.LeaveOneOut(
                        self.data, learners, **common_args)
                elif self.resampling == OWTestLearners.ShuffleSplit:
                    train_size = self.SampleSizes[self.sample_size] / 100
                    results = Orange.evaluation.ShuffleSplit(
                        self.data, learners,
                        n_resamples=self.NRepeats[self.n_repeats],
                        train_size=train_size, test_size=None,
                        stratified=self.shuffle_stratified,
                        random_state=rstate, **common_args)
                elif self.resampling == OWTestLearners.TestOnTrain:
                    results = Orange.evaluation.TestOnTrainingData(
                        self.data, learners, **common_args)
                elif self.resampling == OWTestLearners.TestOnTest:
                    results = Orange.evaluation.TestOnTestData(
                        self.data, self.test_data, learners, **common_args)
                else:
                    assert False
            except (RuntimeError, ValueError) as e:
                self.error(str(e))
                self.setStatusMessage("")
                return
            else:
                self.error()

        learner_key = {slot.learner: key for key, slot in self.learners.items()}
        for learner, result in zip(learners, results.split_by_model()):
            stats = None
            if class_var.is_discrete:
                scorers = classification_stats.scores
            elif class_var.is_continuous:
                scorers = regression_stats.scores
            else:
                scorers = None
            if scorers:
                ex = result.failed[0]
                if ex:
                    stats = [Try.Fail(ex)] * len(scorers)
                    result = Try.Fail(ex)
                else:
                    stats = [Try(lambda: score(result)) for score in scorers]
                    result = Try.Success(result)
            key = learner_key[learner]
            self.learners[key] = \
                self.learners[key]._replace(results=result, stats=stats)

        self.setStatusMessage("")

    def _update_header(self):
        # Set the correct horizontal header labels on the results_model.
        headers = ["Method"]
        if self.data is not None:
            if self.data.domain.has_discrete_class:
                headers.extend(classification_stats.headers)
            else:
                headers.extend(regression_stats.headers)

        # remove possible extra columns from the model.
        for i in reversed(range(len(headers),
                                self.result_model.columnCount())):
            self.result_model.takeColumn(i)

        self.result_model.setHorizontalHeaderLabels(headers)

    def _update_stats_model(self):
        # Update the results_model with up to date scores.
        # Note: The target class specific scores (if requested) are
        # computed as needed in this method.
        model = self.view.model()
        # clear the table model, but preserving the header labels
        for r in reversed(range(model.rowCount())):
            model.takeRow(r)

        target_index = None
        if self.data is not None:
            class_var = self.data.domain.class_var
            if self.data.domain.has_discrete_class and \
                            self.class_selection != self.TARGET_AVERAGE:
                target_index = class_var.values.index(self.class_selection)
        else:
            class_var = None

        errors = []
        has_missing_scores = False

        for key, slot in self.learners.items():
            name = learner_name(slot.learner)
            head = QStandardItem(name)
            head.setData(key, Qt.UserRole)
            if isinstance(slot.results, Try.Fail):
                head.setToolTip(str(slot.results.exception))
                head.setText("{} (error)".format(name))
                head.setForeground(QtGui.QBrush(Qt.red))
                errors.append("{name} failed with error:\n"
                              "{exc.__class__.__name__}: {exc!s}"
                              .format(name=name, exc=slot.results.exception))

            row = [head]

            if class_var is not None and class_var.is_discrete and \
                    target_index is not None:
                if slot.results is not None and slot.results.success:
                    ovr_results = results_one_vs_rest(
                        slot.results.value, target_index)

                    stats = [Try(lambda: score(ovr_results))
                             for score in classification_stats.scores]
                else:
                    stats = None
            else:
                stats = slot.stats

            if stats is not None:
                for stat in stats:
                    item = QStandardItem()
                    if stat.success:
                        item.setText("{:.3f}".format(stat.value[0]))
                    else:
                        item.setToolTip(str(stat.exception))
                        has_missing_scores = True
                    row.append(item)

            model.appendRow(row)

        self.error("\n".join(errors), shown=bool(errors))
        self.Warning.scores_not_computed(shown=has_missing_scores)

    def _update_class_selection(self):
        self.class_selection_combo.setCurrentIndex(-1)
        self.class_selection_combo.clear()
        if not self.data:
            return

        if self.data.domain.has_discrete_class:
            self.cbox.setVisible(True)
            class_var = self.data.domain.class_var
            items = [self.TARGET_AVERAGE] + class_var.values
            self.class_selection_combo.addItems(items)

            class_index = 0
            if self.class_selection in class_var.values:
                class_index = class_var.values.index(self.class_selection) + 1

            self.class_selection_combo.setCurrentIndex(class_index)
            self.class_selection = items[class_index]
        else:
            self.cbox.setVisible(False)

    def _on_target_class_changed(self):
        self._update_stats_model()

    def _invalidate(self, which=None):
        # Invalidate learner results for `which` input keys
        # (if None then all learner results are invalidated)
        if which is None:
            which = self.learners.keys()

        model = self.view.model()
        statmodelkeys = [model.item(row, 0).data(Qt.UserRole)
                         for row in range(model.rowCount())]

        for key in which:
            self.learners[key] = \
                self.learners[key]._replace(results=None, stats=None)

            if key in statmodelkeys:
                row = statmodelkeys.index(key)
                for c in range(1, model.columnCount()):
                    item = model.item(row, c)
                    if item is not None:
                        item.setData(None, Qt.DisplayRole)
                        item.setData(None, Qt.ToolTipRole)

        self.commit()

    def commit(self):
        """Recompute and output the results"""
        self._update_header()
        # Update the view to display the model names
        self._update_stats_model()
        self._update_results()
        self._update_stats_model()
        valid = [slot for slot in self.learners.values()
                 if slot.results is not None and slot.results.success]
        if valid:
            # Evaluation results
            combined = results_merge([slot.results.value for slot in valid])
            combined.learner_names = [learner_name(slot.learner)
                                      for slot in valid]

            # Predictions & Probabilities
            predictions = combined.get_augmented_data(combined.learner_names)
        else:
            combined = None
            predictions = None
        self.send("Evaluation Results", combined)
        self.send("Predictions", predictions)

    def send_report(self):
        """Report on the testing schema and results"""
        if not self.data or not self.learners:
            return
        if self.resampling == self.KFold:
            stratified = 'Stratified ' if self.cv_stratified else ''
            items = [("Sampling type", "{}{}-fold Cross validation".
                      format(stratified, self.NFolds[self.n_folds]))]
        elif self.resampling == self.LeaveOneOut:
            items = [("Sampling type", "Leave one out")]
        elif self.resampling == self.ShuffleSplit:
            stratified = 'Stratified ' if self.shuffle_stratified else ''
            items = [("Sampling type",
                      "{}Shuffle split, {} random samples with {}% data "
                      .format(stratified, self.NRepeats[self.n_repeats],
                              self.SampleSizes[self.sample_size]))]
        elif self.resampling == self.TestOnTrain:
            items = [("Sampling type", "No sampling, test on training data")]
        elif self.resampling == self.TestOnTest:
            items = [("Sampling type", "No sampling, test on testing data")]
        else:
            items = []
        if self.data.domain.has_discrete_class:
            items += [("Target class", self.class_selection.strip("()"))]
        if items:
            self.report_items("Settings", items)
        self.report_table("Scores", self.view)


def learner_name(learner):
    """Return the value of `learner.name` if it exists, or the learner's type
    name otherwise"""
    return getattr(learner, "name", type(learner).__name__)


def results_add_by_model(x, y):
    def is_empty(res):
        return (getattr(res, "models", None) is None
                and getattr(res, "row_indices", None) is None)

    if is_empty(x):
        return y
    elif is_empty(y):
        return x

    assert (x.row_indices == y.row_indices).all()
    assert (x.actual == y.actual).all()

    res = Orange.evaluation.Results()
    res.data = x.data
    res.domain = x.domain
    res.row_indices = x.row_indices
    res.folds = x.folds
    res.actual = x.actual
    res.predicted = np.vstack((x.predicted, y.predicted))
    if getattr(x, "probabilities", None) is not None \
            and getattr(y, "probabilities") is not None:
        res.probabilities = np.vstack((x.probabilities, y.probabilities))

    if x.models is not None:
        res.models = [xm + ym for xm, ym in zip(x.models, y.models)]
    return res


def results_merge(results):
    return functools.reduce(results_add_by_model, results,
                            Orange.evaluation.Results())


def results_one_vs_rest(results, pos_index):
    actual = results.actual == pos_index
    predicted = results.predicted == pos_index
    return Orange.evaluation.Results(
        nmethods=1, domain=results.domain,
        actual=actual, predicted=predicted)


def main(argv=None):
    """Show and test the widget"""
    from AnyQt.QtWidgets import QApplication
    if argv is None:
        argv = sys.argv
    argv = list(argv)
    app = QApplication(argv)
    if len(argv) > 1:
        filename = argv[1]
    else:
        filename = "iris"

    data = Table(filename)
    class_var = data.domain.class_var

    if class_var is None:
        return 1
    elif class_var.is_discrete:
        learners = [lambda data: 1 / 0,
                    Orange.classification.LogisticRegressionLearner(),
                    Orange.classification.MajorityLearner(),
                    Orange.classification.NaiveBayesLearner()]
    else:
        learners = [lambda data: 1 / 0,
                    Orange.regression.MeanLearner(),
                    Orange.regression.KNNRegressionLearner(),
                    Orange.regression.RidgeRegressionLearner()]

    w = OWTestLearners()
    w.show()
    w.set_train_data(data)
    w.set_test_data(data)

    for i, learner in enumerate(learners):
        w.set_learner(learner, i)

    w.handleNewSignals()
    rval = app.exec_()

    for i in range(len(learners)):
        w.set_learner(None, i)
    w.handleNewSignals()
    return rval

if __name__ == "__main__":
    sys.exit(main())<|MERGE_RESOLUTION|>--- conflicted
+++ resolved
@@ -165,11 +165,8 @@
     class_selection = settings.ContextSetting(TARGET_AVERAGE)
 
     class Error(OWWidget.Error):
-<<<<<<< HEAD
-=======
         train_data_empty = Msg("Train data set is empty.")
         test_data_empty = Msg("Test data set is empty.")
->>>>>>> 3a5123a6
         class_required = Msg("Train data input requires a target variable.")
         too_many_classes = Msg("Too many target variables.")
         class_required_test = Msg("Test data input requires a target variable.")
@@ -279,13 +276,10 @@
         Set the input training dataset.
         """
         self.Information.data_sampled.clear()
-<<<<<<< HEAD
-=======
         self.Error.train_data_empty.clear()
         if data is not None and not len(data):
             self.Error.train_data_empty()
             data = None
->>>>>>> 3a5123a6
         if data and not data.domain.class_vars:
             self.Error.class_required()
             data = None
