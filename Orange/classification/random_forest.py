--- conflicted
+++ resolved
@@ -17,13 +17,8 @@
     return X
 
 
-<<<<<<< HEAD
 class RandomForestLearner(SklFitter):
-    __wraps__ = RandomForest
-=======
-class RandomForestLearner(Orange.classification.SklFitter):
     __wraps__ = skl_ensemble.RandomForestClassifier
->>>>>>> 53fb91e0
     def __init__(self, n_estimators=10, max_features="auto",
                  random_state=None, max_depth=3, max_leaf_nodes=5,
                  preprocessors=None):
